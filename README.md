# Agent2Notion

<<<<<<< HEAD
An agentic system that turns natural language (spoken or typed) into structured Notion content.
=======
An AI-first API into your Notion workspace.
The agent that turns natural language (spoken or typed) into structured Notion content and queries.
>>>>>>> 61dcc304
The backend is a FastAPI server powered by a LangGraph workflow that can reason over your request and
call dynamically-generated tools that map directly to your personal Notion workspace.

---

## 🗺  High-Level Architecture

```
Client ─▶ /add-to-notion  ─┐
                         │   1.  FastAPI receives the prompt
                         ▼
               ┌────────────────────┐
               │  LangGraph Agent   │
               └────────────────────┘
                  ▲            │
      reasoning   │  tool call │ execution
                  │            ▼
               ┌────────────────────┐
               │  Notion API Tools  │
               └────────────────────┘
                         │
                         ▼
                     Notion
```

1. **FastAPI endpoint** `/add-to-notion` accepts a prompt and places it into an `AgentState`.
2. **LangGraph workflow** (`notion_agent.py`) orchestrates two nodes:
   * `notion_chat` – a GPT-4o reasoning step bound to the available tools.
   * `tools` – executes whichever tool the model selects.
3. **Tool catalogue**
<<<<<<< HEAD
   * **Dynamic tools**: `notion_tools.py` runs as a daily cron job, scanning every database & page your Notion token
     can access. The cron job creates a `StructuredTool` for each with a relevant description.
=======
   * **Static tools**: Optionally add your own static tools
   * **Dynamic tools**: `notion_tools.py` scans every database & page your Notion token
     can access, creates a `StructuredTool` for each, and stores a lightweight description in
     `notion_tools_data.json` for fast reloads.
>>>>>>> 61dcc304
4. The graph loops ⟲ between `notion_chat` and `tools` until the model signals `END`, then the server
   returns the final state to the caller.

---

## 🚀 Quick-start

### Requirements
* Python 3.10+
* An **OpenAI** API key with GPT-4 access
* A **Notion** integration token with write permissions to the pages/databases you want to modify

### Installation
```bash
# 1. Get the code
$ git clone <repo>
$ cd Agent2Notion/Agent2NotionServer

# 2. Create and activate virtual-env
$ python -m venv venv
$ source venv/bin/activate      # Windows: venv\Scripts\activate

# 3. Install dependencies
$ pip install -r requirements.txt

# 4. Environment variables (create .env)
OPENAI_API_KEY=sk-...
OPENAI_MODEL=gpt-4o              # (optional) default model name
NOTION_TOKEN=secret_...
NOTION_PAGE_ID=<default_database_for_tasks>
NOTION_MOVIE_DATABASE_ID=<movie_database_id_if_used>
API_KEY=test-key               # used by the endpoint security
ALLOWED_ORIGINS=*              # (optional) CORS
NOTION_TOOL_DATA_BUCKET=<s3_bucket_for_tool_data>  # defaults to "notionserver"
NOTION_TOOL_DATA_KEY=notion_tools_data.json   # (optional)
NOTION_TOOL_DATA_PATH=./notion_tools_data.json  # (optional local override)
NOTION_DB_INSTRUCTIONS_PATH=./db_custom_instructions.json  # (optional local override)
EB_ENVIRONMENT_NAME=<elastic_beanstalk_env>  # used by the daily refresh Lambda
LAMBDA_EXECUTION_ROLE_ARN="<LAMBDA_EXECUTION_ROLE_ARN>"
SCHEMA_REFRESH_CODE_BUCKET="<SCHEMA_REFRESH_CODE_BUCKET>"
LAMBDA_NAME="<DESIRED_SCHEMA_UPDATE_LAMBDA_NAME>"
LAMBDA_ARN="<CREATED_LAMBDA_ARN>"
RULE_NAME="<DESIRED_CRON_RULE_NAME>"
```
If `NOTION_TOOL_DATA_PATH` is not set, the server loads `notion_tools_data.json` from the specified S3 bucket/key.
If `NOTION_DB_INSTRUCTIONS_PATH` is not set, the server loads `db_custom_instructions.json` from the same S3 bucket. Set the variable to use a local override instead.

### (Optional) Pre-generate dynamic tool metadata
Generating the summaries for every database/page can take >30 s the very first time. Run once and cache locally or upload to S3:
```bash
# Local file
$ python scripts/generate_notion_tool_data.py
# Upload directly to S3
$ python scripts/generate_notion_tool_data.py --bucket <your-bucket>
```

### Automating tool metadata refresh (AWS)
Use the provided Lambda function and helper script to update the dynamic tool
metadata daily:

1. Package the Lambda code
   ```bash
   $  ./Agent2NotionServer/scripts/build_lambda_daily_tool_update.sh 
   ```

2. Run `./Agent2NotionServer/aws/setup_daily_tool_update.sh` to create the Lambda. Copy the LAMBDA_ARN.
   
2. Copy to S3
   ```bash
   $ aws s3 cp Agent2NotionServer/scripts/lambda_daily_tool_update.zip \
         s3://${SCHEMA_REFRESH_CODE_BUCKET}/lambda/agent2notion-daily-tool-update.zip \
         --region us-east-1
   ```
3. Update function code
   ```base
   $ aws lambda update-function-code \
     --function-name agent2notion-daily-tool-update \
     --s3-bucket ${SCHEMA_REFRESH_CODE_BUCKET} \
     --s3-key lambda/agent2notion-daily-tool-update.zip \
     --region us-east-1

The Lambda regenerates `notion_tools_data.json`, uploads it to the S3 bucket
specified by `NOTION_TOOL_DATA_BUCKET` and restarts the environment defined in
`EB_ENVIRONMENT_NAME`.

### Run the server locally
```bash
$ uvicorn main:app --reload  # http://localhost:8000
```

---

## 📡 Sending a Test Request

### Using *curl*
```bash
curl -X POST http://localhost:8000/add-to-notion \
  -H "Authorization: Bearer test-key" \
  -H "Content-Type: application/json" \
  -d '{
        "prompt": "Add a task: Draft the Q2 report by next Friday with high priority."
      }'
```
A typical successful response looks like:
```json
{
  "message": "Request processed successfully",
  "result": {
    "messages": [
      {
        "type": "ai",
        "content": "Created task in Notion."
      }
    ]
  }
}
```

### Using the helper script
```bash
$ python scripts/send_test_request.py
```
The script reads `SERVER_URL` and `API_KEY` from your environment (falls back to localhost/test-key).

### Searching Notion
The `/search-notion` endpoint performs an LLM-powered search over your cached
workspace metadata. It returns matching page content and filtered database
results.

```bash
curl -X POST http://localhost:8000/search-notion \
  -H "Authorization: Bearer test-key" \
  -H "Content-Type: application/json" \
  -d '{"query": "meeting notes"}'
```

---

## 🛠  Extending the Agent
1. **Add a new static tool**: implement an async function, then wrap it with `StructuredTool.from_function` in `notion_agent.py`.
2. **Expose more of your workspace**: simply share additional pages/databases with the integration token and rerun `generate_notion_tool_data.py`.
3. **Adjust the prompt** in `notion_agent.py` to change how the model reasons about tasks.

---

## 🩺 Health Check
`GET /health` → `{ "status": "healthy" }`

---

## License
MIT © 2024<|MERGE_RESOLUTION|>--- conflicted
+++ resolved
@@ -1,11 +1,9 @@
 # Agent2Notion
 
-<<<<<<< HEAD
-An agentic system that turns natural language (spoken or typed) into structured Notion content.
-=======
 An AI-first API into your Notion workspace.
+
 The agent that turns natural language (spoken or typed) into structured Notion content and queries.
->>>>>>> 61dcc304
+
 The backend is a FastAPI server powered by a LangGraph workflow that can reason over your request and
 call dynamically-generated tools that map directly to your personal Notion workspace.
 
@@ -36,15 +34,8 @@
    * `notion_chat` – a GPT-4o reasoning step bound to the available tools.
    * `tools` – executes whichever tool the model selects.
 3. **Tool catalogue**
-<<<<<<< HEAD
    * **Dynamic tools**: `notion_tools.py` runs as a daily cron job, scanning every database & page your Notion token
      can access. The cron job creates a `StructuredTool` for each with a relevant description.
-=======
-   * **Static tools**: Optionally add your own static tools
-   * **Dynamic tools**: `notion_tools.py` scans every database & page your Notion token
-     can access, creates a `StructuredTool` for each, and stores a lightweight description in
-     `notion_tools_data.json` for fast reloads.
->>>>>>> 61dcc304
 4. The graph loops ⟲ between `notion_chat` and `tools` until the model signals `END`, then the server
    returns the final state to the caller.
 
